--- conflicted
+++ resolved
@@ -9,23 +9,16 @@
     "deploy": "aws s3 sync --acl public-read --profile mie --delete dist/ s3://[your_website_bucket]"
   },
   "dependencies": {
-<<<<<<< HEAD
     "aws-amplify": "^1.1.40",
     "aws-amplify-vue": "^0.2.17",
-=======
     "bad-words": "^3.0.3",
->>>>>>> a62baa00
     "bootstrap": "^4.3.1",
     "bootstrap-vue": "^2.0.2",
     "chart.js": "^2.8.0",
     "core-js": "^2.6.5",
     "dropzone": "^5.5.1",
-<<<<<<< HEAD
     "jwt-decode": "^2.2.0",
-    "lodash": "^4.17.11",
-=======
     "lodash": "^4.17.15",
->>>>>>> a62baa00
     "marked": "^0.7.0",
     "register-service-worker": "^1.6.2",
     "video.js": "^6.13.0",
