<template>
  <b-container fluid>
    <b-col>
      <b-row
        align-h="center"
        class="my-1"
      >
        <div class="wrapper">
          Confidence Threshold<br>
          <input
            type="range"
            value="90"
            min="55"
            max="99"
            step="1"
            @click="updateConfidence"
          >
          {{ Confidence }}%<br>
        </div>
      </b-row>
      <div v-if='lowerConfidence === true'>
        {{ lowerConfidenceMessage }}
      </div>
      <div
        v-if="isBusy"
        class="wrapper"
      >
        <Loading />
      </div>
      <b-row
        align-h="center"
        class="my-1"
      >
        <div class="wrapper">
          <br>
          <template v-for="label in sorted_unique_labels">
            <b-button
              v-b-tooltip.hover
              variant="outline-secondary"
              :title="label[1]"
              size="sm"
              pill
              @click="updateMarkers(label[0])"
            >
              {{ label[0] }}
            </b-button> &nbsp;
          </template>
        </div>
      </b-row>

      <b-row
        align-h="center"
        class="my-1"
      >
        <div
          v-if="isBusy === false"
          class="wrapper"
        >
          <br><p class="text-muted">
            ({{ count_labels }} identified objects, {{ count_distinct_labels }} unique)
          </p>
        </div>
      </b-row>
    </b-col>
    <b-button
      type="button"
      @click="saveFile()"
    >
      Download Data
    </b-button>
  </b-container>
</template>

<script>
  import { mapState } from 'vuex'
  import Loading from '@/components/Loading.vue'

  export default {
    name: "ContentModeration",
    components: {
      Loading
    },
    props: {
      mediaType: {
        type: String,
        default: ""
      },
    },
    data() {
      return {
        Confidence: 90,
        high_confidence_data: [],
        elasticsearch_data: [],
        count_distinct_labels: 0,
        count_labels: 0,
        isBusy: false,
        operator: 'content_moderation',
        timeseries: new Map(),
        selectedLabel: '',
        lowerConfidence: false,
        lowerConfidenceMessage: 'Try lowering confidence threshold'
      }
    },
    computed: {
      ...mapState(['player']),
      sorted_unique_labels() {
        // This function sorts and counts unique labels for mouse over events on label buttons
        var es_data = this.elasticsearch_data;
        const unique_labels = new Map();
        // sort and count unique labels for label mouse over events
        es_data.forEach(function (record) {
          unique_labels.set(record.Name, unique_labels.get(record.Name) ? unique_labels.get(record.Name) + 1 : 1)
        });
        var sorted_unique_labels = new Map([...unique_labels.entries()].slice().sort((a, b) => b[1] - a[1]))
        // If Elasticsearch returned undefined labels then delete them:
        sorted_unique_labels.delete(undefined);
        this.countLabels(sorted_unique_labels.size, es_data.length);
        return sorted_unique_labels
      }
    },
    watch: {
      // These watches update the line chart
      selectedLabel: function() {
        this.chartData();
      },
      elasticsearch_data: function() {
        this.chartData();
      },
    },
    deactivated: function () {
      console.log('deactivated component:', this.operator);
      this.selectedLabel = '';
    },
    activated: function () {
      console.log('activated component:', this.operator);
      this.fetchAssetData();
    },
    beforeDestroy: function () {
      this.high_confidence_data = [];
      this.elasticsearch_data = [];
      this.count_distinct_labels = 0;
      this.count_labels = 0;
    },
    methods: {
      countLabels(unique_count, total_count) {
        this.count_distinct_labels = unique_count;
        this.count_labels = total_count;
      },
      saveFile() {
        const elasticsearch_data = this.elasticsearch_data;
        const blob = new Blob([elasticsearch_data], {type: 'text/plain'});
        const e = document.createEvent('MouseEvents'),
          a = document.createElement('a');
        a.download = "data.json";
        a.href = window.URL.createObjectURL(blob);
        a.dataset.downloadurl = ['text/json', a.download, a.href].join(':');
        e.initEvent('click', true, false, window, 0, 0, 0, 0, 0, false, false, false, false, 0, null);
        a.dispatchEvent(e);
      },
      updateConfidence (event) {
        this.isBusy = !this.isBusy
        this.Confidence = event.target.value;
        // TODO: move image processing to a separate component
        if (this.mediaType === "video/mp4") {
          // redraw markers on video timeline
          this.player.markers.removeAll();
        }
        this.fetchAssetData()
      },
      updateMarkers (label) {
        // this function updates markers in the video player and is called when someone clicks on a label button
        this.selectedLabel = label;
        var markers = [];
        var es_data = this.elasticsearch_data
        es_data.forEach(function (record) {
          if (record.Name === label) {
            markers.push({'time': record.Timestamp/1000, 'text': record.Name, 'overlayText': record.Name})
          }
        });
<<<<<<< HEAD
        this.player.markers.removeAll();
        this.player.markers.add(markers);
      },
      async fetchAssetData () {
          let query = 'AssetId:'+this.$route.params.asset_id+' Confidence:>'+this.Confidence+' Operator:'+this.operator
          let apiName = 'mieElasticsearch';
          let path = '/_search';
          let apiParams = {
            headers: {'Content-Type': 'application/json'},
            queryStringParameters: {'q': query, 'default_operator': 'AND', 'size': 10000}
          }
          let response = await this.$Amplify.API.get(apiName, path, apiParams)
          if (!response) {
            this.showElasticSearchAlert = true
          }
          else {
            let es_data = []
            let result = await response
            let data = result.hits.hits
            let dataLength = data.length
            if (dataLength === 0 && this.Confidence > 55)  {
              this.lowerConfidence = true
              this.lowerConfidenceMessage = 'Try lowering confidence threshold'
            }
            else {
              this.lowerConfidence = false
              for (var i = 0, len = dataLength; i < len; i++) {
                es_data.push(data[i]._source)
              }
            }
            this.elasticsearch_data = JSON.parse(JSON.stringify(es_data))
=======
        // TODO: move image processing to a separate component
        if (this.mediaType === "video/mp4") {
          // redraw markers on video timeline
          this.player.markers.removeAll();
          this.player.markers.add(markers);
        }      },
      fetchAssetData () {
        fetch(process.env.VUE_APP_ELASTICSEARCH_ENDPOINT+'/_search?q=AssetId:'+this.$route.params.asset_id+' Confidence:>'+this.Confidence+' Operator:'+this.operator+'&default_operator=AND&size=10000', {
          method: 'get'
        }).then(response =>
          response.json().then(data => ({
              data: data,
              status: response.status
            })
          ).then(res => {
            var es_data = [];
            res.data.hits.hits.forEach(function (item) {
              es_data.push(item._source)
            });
            this.elasticsearch_data = JSON.parse(JSON.stringify( es_data ))
>>>>>>> 1b7c15c4
            this.isBusy = false
        }
      },
      chartData() {
        var timeseries = new Map();
        function saveTimestamp (millisecond) {
          if (timeseries.has(millisecond)) {
            timeseries.set(millisecond, {"x": millisecond, "y": timeseries.get(millisecond).y + 1})
          } else {
            timeseries.set(millisecond, {"x": millisecond, "y":1})
          }
        }
        var es_data = this.elasticsearch_data;
        es_data.forEach( function(record) {
          // Define timestamp with millisecond resolution
          const millisecond = Math.round(record.Timestamp);
          if (this.selectedLabel) {
            // If label is defined, then enumerate timestamps for that label
            if (record.Name === this.selectedLabel) {
              saveTimestamp(millisecond);
            }
          } else {
            // No label has been selected, so enumerate timestamps for all label names.
            saveTimestamp(millisecond);
          }
        }.bind(this));
        //sort the timeseries map by its millisecond key
        const ordered_timeseries = new Map([...timeseries.entries()].slice().sort((a, b) => a[0] - b[0]));
        const chartTuples = Array.from(ordered_timeseries.values());
        this.$store.commit('updateTimeseries', chartTuples);
        this.$store.commit('updateSelectedLabel', this.selectedLabel);
      },
    }
  }
</script><|MERGE_RESOLUTION|>--- conflicted
+++ resolved
@@ -177,9 +177,12 @@
             markers.push({'time': record.Timestamp/1000, 'text': record.Name, 'overlayText': record.Name})
           }
         });
-<<<<<<< HEAD
-        this.player.markers.removeAll();
-        this.player.markers.add(markers);
+        // TODO: move image processing to a separate component
+        if (this.mediaType === "video/mp4") {
+          // redraw markers on video timeline
+          this.player.markers.removeAll();
+          this.player.markers.add(markers);
+        }
       },
       async fetchAssetData () {
           let query = 'AssetId:'+this.$route.params.asset_id+' Confidence:>'+this.Confidence+' Operator:'+this.operator
@@ -209,28 +212,6 @@
               }
             }
             this.elasticsearch_data = JSON.parse(JSON.stringify(es_data))
-=======
-        // TODO: move image processing to a separate component
-        if (this.mediaType === "video/mp4") {
-          // redraw markers on video timeline
-          this.player.markers.removeAll();
-          this.player.markers.add(markers);
-        }      },
-      fetchAssetData () {
-        fetch(process.env.VUE_APP_ELASTICSEARCH_ENDPOINT+'/_search?q=AssetId:'+this.$route.params.asset_id+' Confidence:>'+this.Confidence+' Operator:'+this.operator+'&default_operator=AND&size=10000', {
-          method: 'get'
-        }).then(response =>
-          response.json().then(data => ({
-              data: data,
-              status: response.status
-            })
-          ).then(res => {
-            var es_data = [];
-            res.data.hits.hits.forEach(function (item) {
-              es_data.push(item._source)
-            });
-            this.elasticsearch_data = JSON.parse(JSON.stringify( es_data ))
->>>>>>> 1b7c15c4
             this.isBusy = false
         }
       },
