<template>
  <b-container fluid>
    <b-col>
      <b-row
        align-h="center"
        class="my-1"
      >
        <div class="wrapper">
          Confidence Threshold<br>
          <input
            type="range"
            value="90"
            min="55"
            max="99"
            step="1"
            @click="updateConfidence"
          >
          {{ Confidence }}%<br>
        </div>
      </b-row>
      <div
        v-if="isBusy"
        class="wrapper"
      >
        <Loading />
      </div>
      <b-row
        align-h="center"
        class="my-1"
      >
        <div class="wrapper">
          <br>
          <template v-for="label in sorted_unique_labels">
            <template v-if="boxes_available.includes(label[0])">
              <b-button
                v-b-tooltip.hover
                variant="outline-dark"
                :title="label[1]"
                size="sm"
                pill
                @click="updateMarkers(label[0])"
              >
                {{ label[0]+"*" }}
              </b-button> &nbsp;
            </template>
            <template v-else>
              <b-button
                v-b-tooltip.hover
                variant="outline-secondary"
                :title="label[1]"
                size="sm"
                pill
                @click="updateMarkers(label[0])"
              >
                {{ label[0] }}
              </b-button> &nbsp;
            </template>
          </template>
        </div>
      </b-row>
      <b-row
        align-h="center"
        class="my-1"
      >
        <div
          v-if="isBusy === false"
          class="wrapper"
        >
          <br><p class="text-muted">
            ({{ count_labels }} identified objects, {{ count_distinct_labels }} unique)
          </p>
          <hr>
          <p class="text-muted">
            * Indicates bounding boxes are available.
          </p>
        </div>
      </b-row>
    </b-col>
    <b-button
      type="button"
      @click="saveFile()"
    >
      Download Data
    </b-button>
  </b-container>
</template>

<script>
  import Loading from '@/components/Loading.vue'
  import { mapState } from 'vuex'

  export default {
    name: "FaceDetection",
    components: {
      Loading
    },
    props: {
      mediaType: {
        type: String,
        default: ""
      },
    },
    data() {
      return {
        Confidence: 90,
        high_confidence_data: [],
        elasticsearch_data: [],
        count_distinct_labels: 0,
        count_labels: 0,
        isBusy: false,
        operator: 'face_detection',
        canvasRefreshInterval: undefined,
        timeseries: new Map(),
        selectedLabel: '',
        boxes_available: []
      }
    },
    computed: {
      ...mapState(['player']),
      sorted_unique_labels() {
        // This function sorts and counts unique labels for mouse over events on label buttons
        var es_data = this.elasticsearch_data;
        const unique_labels = new Map();
        // sort and count unique labels for label mouse over events
        es_data.forEach(function (record) {
          unique_labels.set(record.Name, unique_labels.get(record.Name) ? unique_labels.get(record.Name) + 1 : 1)
          if (record.BoundingBox) {
            // Save this label name to a list of labels that have bounding boxes
            this.saveBoxedLabel(record.Name)
          }
        }.bind(this));
        var sorted_unique_labels = new Map([...unique_labels.entries()].slice().sort((a, b) => b[1] - a[1]))
        // If Elasticsearch returned undefined labels then delete them:
        sorted_unique_labels.delete(undefined);
        this.countLabels(sorted_unique_labels.size, es_data.length);
        return sorted_unique_labels
      }
    },
    watch: {
      // These watches update the line chart
      selectedLabel: function() {
        this.chartData();
      },
      elasticsearch_data: function() {
        this.chartData();
      },
    },
    deactivated: function () {
      console.log('activated component:', this.operator);
      this.boxes_available = [];
      this.selectedLabel = '';
      clearInterval(this.canvasRefreshInterval);
      var canvas = document.getElementById('canvas');
      if (canvas) var ctx = canvas.getContext('2d');
      if (ctx) ctx.clearRect(0, 0, canvas.width, canvas.height);
    },
    activated: function () {
      console.log('activated component:', this.operator);
      this.fetchAssetData();
    },
    beforeDestroy: function () {
      this.high_confidence_data = [];
      this.elasticsearch_data = [];
      this.count_distinct_labels = 0;
      this.count_labels = 0;
    },
    methods: {
      async fetchAssetData () {
          let query = 'AssetId:'+this.$route.params.asset_id+' Confidence:>'+this.Confidence+' Operator:'+this.operator
          let apiName = 'mieElasticsearch';
          let path = '/_search';
          let apiParams = {
            headers: {'Content-Type': 'application/json'},
            queryStringParameters: {'q': query, 'default_operator': 'AND', 'size': 10000}
          }
          let response = await this.$Amplify.API.get(apiName, path, apiParams)
          if (!response) {
            this.showElasticSearchAlert = true
          }
          else {
            let result = await response
            let data = result.hits.hits
            let es_data = [];
            for (var i = 0, len = data.length; i < len; i++) {
              let item = data[i]._source
              // need to also loop thru emotions
              for (var emotion = 0, emotionsLen = item.Emotions.length; emotion < emotionsLen; emotion++) {
                if (item.Emotions[emotion].Confidence >= this.Confidence) {
                  es_data.push({"Name": item.Emotions[emotion].Type, "Timestamp": item.Timestamp})
                }
              }
              if (item.Beard.Value == true) {
                if (item.Beard.Confidence > this.Confidence) {
                  es_data.push({"Name": "Beard", "Timestamp": item.Timestamp})
                }
              }
              if (item.Eyeglasses.Value == true) {
                if (item.Eyeglasses.Confidence > this.Confidence) {
                  es_data.push({"Name": "Eyeglasses", "Timestamp": item.Timestamp})
                }
              }
              if (item.EyesOpen.Value == true) {
                if (item.EyesOpen.Confidence > this.Confidence) {
                  es_data.push({"Name": "EyesOpen", "Timestamp": item.Timestamp})
                }
              }
              if (item.MouthOpen.Value == true) {
                if (item.MouthOpen.Confidence > this.Confidence) {
                  es_data.push({"Name": "MouthOpen", "Timestamp": item.Timestamp})
                }
              }
              if (item.Mustache.Value == true) {
                if (item.Mustache.Confidence > this.Confidence) {
                  es_data.push({"Name": "Mustache", "Timestamp": item.Timestamp})
                }
              }
              if (item.Smile.Value == true) {
                if (item.Smile.Confidence > this.Confidence) {
                  es_data.push({"Name": "Smile", "Timestamp": item.Timestamp})
                }
              }
              if (item.Sunglasses.Value == true) {
                if (item.Sunglasses.Confidence > this.Confidence) {
                  es_data.push({"Name": "Sunglasses", "Timestamp": item.Timestamp})
                }
              }
              es_data.push({"Name": item.Gender.Value, "Timestamp": item.Timestamp})
              es_data.push({"Name": "Face", "Timestamp": item.Timestamp, "Confidence": item.Confidence, "BoundingBox": {"Width": item.BoundingBox.Width, "Height": item.BoundingBox.Height, "Left": item.BoundingBox.Left, "Top": item.BoundingBox.Top}})
            }
            this.elasticsearch_data = JSON.parse(JSON.stringify(es_data))
            this.isBusy = false
        }
      },
      saveBoxedLabel(label_name) {
        if (!this.boxes_available.includes(label_name)) {
          this.boxes_available.push(label_name);
        }
      },
      countLabels(unique_count, total_count) {
        this.count_distinct_labels = unique_count;
        this.count_labels = total_count;
      },
      saveFile() {
        const elasticsearch_data = JSON.stringify(this.elasticsearch_data);
        const blob = new Blob([elasticsearch_data], {type: 'text/plain'});
        const e = document.createEvent('MouseEvents'),
          a = document.createElement('a');
        a.download = "data.json";
        a.href = window.URL.createObjectURL(blob);
        a.dataset.downloadurl = ['text/json', a.download, a.href].join(':');
        e.initEvent('click', true, false, window, 0, 0, 0, 0, 0, false, false, false, false, 0, null);
        a.dispatchEvent(e);
      },
      updateConfidence (event) {
        this.isBusy = true
        this.Confidence = event.target.value;
        if (this.mediaType === "video/mp4") {
          // redraw markers on video timeline
          this.player.markers.removeAll();
        }
        this.fetchAssetData()
      },
      updateMarkers (label) {
        // this function updates markers in the video player and is called when someone clicks on a label button
        this.selectedLabel = label;
        // clear canvas for redrawing
        this.boxes_available = [];
        clearInterval(this.canvasRefreshInterval);
        var canvas = document.getElementById('canvas');
        var ctx = canvas.getContext('2d');
        ctx.clearRect(0, 0, canvas.width, canvas.height);
        ctx.strokeStyle = "red";
        ctx.font = "15px Arial";
        ctx.textAlign = "center";
        ctx.textBaseline = "middle";
        ctx.fillStyle = "red";
        // initialize lists of boxes and markers to be drawn
        var boxMap = new Map();
        var markers = [];
        var es_data = this.elasticsearch_data
        var instance = 0;
        var i=0;
        es_data.forEach(function (record) {
          if (record.Name === label) {
            markers.push({'time': record.Timestamp/1000, 'text': record.Name, 'overlayText': record.Name})
            // Save bounding box info if it exists
            if (record.BoundingBox) {
              // TODO: move image processing to a separate component
              if (this.mediaType === "image/jpg") {
                const boxinfo = {
                  'instance': i,
                  'name': record.Name,
                  'confidence': (record.Confidence * 1).toFixed(2),
                  'x': record.BoundingBox.Left * canvas.width,
                  'y': record.BoundingBox.Top * canvas.height,
                  'width': record.BoundingBox.Width * canvas.width,
                  'height': record.BoundingBox.Height * canvas.height
                };
                boxMap.set(i++, [boxinfo])
              } else {
                // Use time resolution of 0.1 second
                const timestamp = Math.round(record.Timestamp / 100);
                if (boxMap.has(timestamp)) {
                  const boxinfo = {
                    'instance': instance++,
                    'timestamp': Math.ceil(record.Timestamp / 100),
                    'name': record.Name,
                    'confidence': (record.Confidence * 1).toFixed(2),
                    'x': record.BoundingBox.Left * canvas.width,
                    'y': record.BoundingBox.Top * canvas.height,
                    'width': record.BoundingBox.Width * canvas.width,
                    'height': record.BoundingBox.Height * canvas.height
                  };
                  boxMap.get(timestamp).push(boxinfo)
                } else {
                  instance = 0;
                  const boxinfo = {
                    'instance': instance++,
                    'timestamp': Math.ceil(record.Timestamp / 100),
                    'name': record.Name,
                    'confidence': (record.Confidence * 1).toFixed(2),
                    'x': record.BoundingBox.Left * canvas.width,
                    'y': record.BoundingBox.Top * canvas.height,
                    'width': record.BoundingBox.Width * canvas.width,
                    'height': record.BoundingBox.Height * canvas.height
                  };
                  boxMap.set(timestamp, [boxinfo])
                }
              }
            }
          }
        }.bind(this));
        if (boxMap.size > 0) {
          this.drawBoxes(boxMap);
        }
        // TODO: move image processing to a separate component
        if (this.mediaType === "video/mp4") {
          // redraw markers on video timeline
          this.player.markers.removeAll();
          this.player.markers.add(markers);
        }
      },
<<<<<<< HEAD
=======
      fetchAssetData () {
        const vm = this;
        fetch(process.env.VUE_APP_ELASTICSEARCH_ENDPOINT+'/_search?q=AssetId:'+this.$route.params.asset_id+' Confidence:>'+this.Confidence+' Operator:'+this.operator+'&default_operator=AND&size=10000', {
          method: 'get'
        }).then(response =>
          response.json().then(data => ({
              data: data,
              status: response.status
            })
          ).then(res => {
            var es_data = [];
            res.data.hits.hits.forEach(function (item) {
              if ("Emotions" in item._source) {
                item._source.Emotions.forEach(function (emotion) {
                  if (emotion.Confidence >= vm.Confidence) {
                    es_data.push({"Name": emotion.Type, "Timestamp": item._source.Timestamp})
                  }
                })
              }
              if ("Beard" in item._source && item._source.Beard.Value == true) {
                if (item._source.Beard.Confidence > vm.Confidence) {
                  es_data.push({"Name": "Beard", "Timestamp": item._source.Timestamp})
                }
              }
              if ("Eyeglasses" in item._source && item._source.Eyeglasses.Value == true) {
                if (item._source.Eyeglasses.Confidence > vm.Confidence) {
                  es_data.push({"Name": "Eyeglasses", "Timestamp": item._source.Timestamp})
                }
              }
              if ("EyesOpen" in item._source && item._source.EyesOpen.Value == true) {
                if (item._source.EyesOpen.Confidence > vm.Confidence) {
                  es_data.push({"Name": "EyesOpen", "Timestamp": item._source.Timestamp})
                }
              }
              if ("MouthOpen" in item._source && item._source.MouthOpen.Value == true) {
                if (item._source.MouthOpen.Confidence > vm.Confidence) {
                  es_data.push({"Name": "MouthOpen", "Timestamp": item._source.Timestamp})
                }
              }
              if ("Mustache" in item._source && item._source.Mustache.Value == true) {
                if (item._source.Mustache.Confidence > vm.Confidence) {
                  es_data.push({"Name": "Mustache", "Timestamp": item._source.Timestamp})
                }
              }
              if ("Smile" in item._source && item._source.Smile.Value == true) {
                if (item._source.Smile.Confidence > vm.Confidence) {
                  es_data.push({"Name": "Smile", "Timestamp": item._source.Timestamp})
                }
              }
              if ("Sunglasses" in item._source && item._source.Sunglasses.Value == true) {
                if (item._source.Sunglasses.Confidence > vm.Confidence) {
                  es_data.push({"Name": "Sunglasses", "Timestamp": item._source.Timestamp})
                }
              }
              if ("Gender" in item._source) {
                es_data.push({"Name": item._source.Gender.Value, "Timestamp": item._source.Timestamp})
              }
              es_data.push({
                "Name": "Face",
                "Timestamp": item._source.Timestamp,
                "Confidence": item._source.Confidence,
                "BoundingBox": {
                  "Width": item._source.BoundingBox.Width,
                  "Height": item._source.BoundingBox.Height,
                  "Left": item._source.BoundingBox.Left,
                  "Top": item._source.BoundingBox.Top
                }
              })
            });
            this.elasticsearch_data = JSON.parse(JSON.stringify( es_data ))
            this.isBusy = false
          })
        );
      },
>>>>>>> 1b7c15c4
      drawBoxes: function(boxMap) {
        var canvas = document.getElementById('canvas');
        var ctx = canvas.getContext('2d');
        // TODO: move image processing to a separate component
        if (this.mediaType === "image/jpg") {
          ctx.clearRect(0, 0, canvas.width, canvas.height);
          ctx.beginPath();
          ctx.strokeStyle = "red";
          ctx.font = "15px Arial";
          ctx.textAlign = "center";
          ctx.textBaseline = "middle";
          ctx.fillStyle = "red";
          // For each box instance...
          boxMap.forEach( i => {
            var drawMe = i[0];
            if (drawMe) {
              ctx.rect(drawMe.x, drawMe.y, drawMe.width, drawMe.height);
              // Draw object name and confidence score
              ctx.fillText(drawMe.name + " (" + drawMe.confidence + "%)", (drawMe.x + drawMe.width / 2), drawMe.y - 10);
              ctx.stroke();
            }
          });
          // now return so we avoid rendering any of the video related components below
          return
        }
        // If user just clicked a new label...
        if (this.canvasRefreshInterval != undefined) {
          // ...then reset the old canvas refresh interval.
          clearInterval(this.canvasRefreshInterval)
        }
        // Look for and draw bounding boxes every 100ms
        const interval_ms = 100;
        const erase_on_iteration = 2;
        var i = 0;
        this.canvasRefreshInterval = setInterval(function () {
          i++;
          // erase old bounding boxes
          if (!this.player.paused() && i % erase_on_iteration === 0) {
            i=0;
            ctx.clearRect(0, 0, canvas.width, canvas.height);
            ctx.beginPath();
            ctx.strokeStyle = "red";
            ctx.font = "15px Arial";
            ctx.textAlign = "center";
            ctx.textBaseline = "middle";
            ctx.fillStyle = "red";
          }
          // Get current player timestamp to the nearest 1/10th second
          var player_timestamp = Math.round(this.player.currentTime()*10.0);
          // If we have a box for the player's timestamp...
          if (boxMap.has(player_timestamp)) {
            var faces = (boxMap.get(player_timestamp));
            // For each box instance...
            faces.forEach( drawMe => {
              ctx.rect(drawMe.x, drawMe.y, drawMe.width, drawMe.height);
              // Draw object name and confidence score
              ctx.fillText(drawMe.name + " (" + drawMe.confidence + "%)", (drawMe.x + drawMe.width / 2), drawMe.y - 10);
            });
          }
          ctx.stroke();
        }.bind(this), interval_ms);
      },
      chartData() {
        var timeseries = new Map();
        function saveTimestamp (millisecond) {
          if (timeseries.has(millisecond)) {
            timeseries.set(millisecond, {"x": millisecond, "y": timeseries.get(millisecond).y + 1})
          } else {
            timeseries.set(millisecond, {"x": millisecond, "y":1})
          }
        }
        var es_data = this.elasticsearch_data;
        es_data.forEach( function(record) {
          // Define timestamp with millisecond resolution
          const millisecond = Math.round(record.Timestamp);
          if (this.selectedLabel) {
            // No label has been selected, so enumerate timestamps for all label names.
            if (record.Name === this.selectedLabel) {
              saveTimestamp(millisecond);
            }
          } else {
            // Label is undefined. Enumerate timestamps for all label names.
            saveTimestamp(millisecond);
          }
        }.bind(this));
        //sort the timeseries map by its millisecond key
        const ordered_timeseries = new Map([...timeseries.entries()].slice().sort((a, b) => a[0] - b[0]));
        const chartTuples = Array.from(ordered_timeseries.values());
        this.$store.commit('updateTimeseries', chartTuples);
        this.$store.commit('updateSelectedLabel', this.selectedLabel);
      },
    }
  }
</script><|MERGE_RESOLUTION|>--- conflicted
+++ resolved
@@ -340,83 +340,6 @@
           this.player.markers.add(markers);
         }
       },
-<<<<<<< HEAD
-=======
-      fetchAssetData () {
-        const vm = this;
-        fetch(process.env.VUE_APP_ELASTICSEARCH_ENDPOINT+'/_search?q=AssetId:'+this.$route.params.asset_id+' Confidence:>'+this.Confidence+' Operator:'+this.operator+'&default_operator=AND&size=10000', {
-          method: 'get'
-        }).then(response =>
-          response.json().then(data => ({
-              data: data,
-              status: response.status
-            })
-          ).then(res => {
-            var es_data = [];
-            res.data.hits.hits.forEach(function (item) {
-              if ("Emotions" in item._source) {
-                item._source.Emotions.forEach(function (emotion) {
-                  if (emotion.Confidence >= vm.Confidence) {
-                    es_data.push({"Name": emotion.Type, "Timestamp": item._source.Timestamp})
-                  }
-                })
-              }
-              if ("Beard" in item._source && item._source.Beard.Value == true) {
-                if (item._source.Beard.Confidence > vm.Confidence) {
-                  es_data.push({"Name": "Beard", "Timestamp": item._source.Timestamp})
-                }
-              }
-              if ("Eyeglasses" in item._source && item._source.Eyeglasses.Value == true) {
-                if (item._source.Eyeglasses.Confidence > vm.Confidence) {
-                  es_data.push({"Name": "Eyeglasses", "Timestamp": item._source.Timestamp})
-                }
-              }
-              if ("EyesOpen" in item._source && item._source.EyesOpen.Value == true) {
-                if (item._source.EyesOpen.Confidence > vm.Confidence) {
-                  es_data.push({"Name": "EyesOpen", "Timestamp": item._source.Timestamp})
-                }
-              }
-              if ("MouthOpen" in item._source && item._source.MouthOpen.Value == true) {
-                if (item._source.MouthOpen.Confidence > vm.Confidence) {
-                  es_data.push({"Name": "MouthOpen", "Timestamp": item._source.Timestamp})
-                }
-              }
-              if ("Mustache" in item._source && item._source.Mustache.Value == true) {
-                if (item._source.Mustache.Confidence > vm.Confidence) {
-                  es_data.push({"Name": "Mustache", "Timestamp": item._source.Timestamp})
-                }
-              }
-              if ("Smile" in item._source && item._source.Smile.Value == true) {
-                if (item._source.Smile.Confidence > vm.Confidence) {
-                  es_data.push({"Name": "Smile", "Timestamp": item._source.Timestamp})
-                }
-              }
-              if ("Sunglasses" in item._source && item._source.Sunglasses.Value == true) {
-                if (item._source.Sunglasses.Confidence > vm.Confidence) {
-                  es_data.push({"Name": "Sunglasses", "Timestamp": item._source.Timestamp})
-                }
-              }
-              if ("Gender" in item._source) {
-                es_data.push({"Name": item._source.Gender.Value, "Timestamp": item._source.Timestamp})
-              }
-              es_data.push({
-                "Name": "Face",
-                "Timestamp": item._source.Timestamp,
-                "Confidence": item._source.Confidence,
-                "BoundingBox": {
-                  "Width": item._source.BoundingBox.Width,
-                  "Height": item._source.BoundingBox.Height,
-                  "Left": item._source.BoundingBox.Left,
-                  "Top": item._source.BoundingBox.Top
-                }
-              })
-            });
-            this.elasticsearch_data = JSON.parse(JSON.stringify( es_data ))
-            this.isBusy = false
-          })
-        );
-      },
->>>>>>> 1b7c15c4
       drawBoxes: function(boxMap) {
         var canvas = document.getElementById('canvas');
         var ctx = canvas.getContext('2d');
