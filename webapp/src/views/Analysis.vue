<template>
  <div>
    <Header />
    <b-container fluid>
      <b-alert
        v-model="showElasticSearchAlert"
        variant="danger"
        dismissible
      >
        Elasticsearch server denied access. Please check its access policy.
      </b-alert>
      <b-row class="dataColumns">
        <b-col>
          <div>
            <b-row align-h="center">
              <b-tabs
                content-class="mt-3"
                fill
              >
                <b-tab
                  title="ML Vision"
                  active
                  @click="currentView = 'LabelObjects'; mlTabs = 0"
                >
                  <b-container fluid>
                    <b-row>
                      <div>
                        <b-tabs
                          v-model="mlTabs"
                          content-class="mt-3"
                          fill
                        >
                          <b-tab
                            title="Objects"
                            @click="currentView = 'LabelObjects'"
                          />
                          <b-tab
                            title="Celebrities"
                            @click="currentView = 'Celebrities'"
                          />
                          <b-tab
                            title="Moderation"
                            @click="currentView = 'ContentModeration'"
                          />
                          <b-tab
                            title="Faces"
                            @click="currentView = 'FaceDetection'"
                          />
                        </b-tabs>
                      </div>
                    </b-row>
                  </b-container>
                </b-tab>
                <b-tab
                  v-if="mediaType !== 'image/jpg'"
                  title="Speech Recognition"
                  @click="currentView = 'Transcript'; speechTabs = 0"
                >
                  <b-tabs
                    v-model="speechTabs"
                    content-class="mt-3"
                    fill
                  >
                    <b-tab
                      title="Transcript"
                      @click="currentView = 'Transcript'"
                    />
                    <b-tab
                      title="Translation"
                      @click="currentView = 'Translation'"
                    />
                    <b-tab
                      title="KeyPhrases"
                      @click="currentView = 'KeyPhrases'"
                    />
                    <b-tab
                      title="Entities"
                      @click="currentView = 'Entities'"
                    />
                  </b-tabs>
                </b-tab>
              </b-tabs>
            </b-row>
          </div>
          <div>
            <keep-alive>
              <component :is="currentView" :mediaType="mediaType">
                <!-- inactive components will be cached! -->
              </component>
            </keep-alive>
          </div>
        </b-col>
        <b-col>
          <div v-if="mediaType === 'image/jpg'">
            <!-- TODO: rename videoOptions since its not always a video -->
            <div v-if="videoOptions.sources[0].src === ''">
              <Loading />
            </div>
            <div v-else>
              <ImageFeature :options="videoOptions" />
            </div>
          </div>
          <div v-else>
            <div v-if="videoOptions.sources[0].src === ''">
              <Loading />
            </div>
            <div v-else>
              <VideoPlayer :options="videoOptions" />
              <LineChart />
            </div>
          </div>
          <div>
            <b-row class="mediaSummary">
              <MediaSummaryBox
                :s3Uri="s3_uri"
                :filename="filename"
                :videoUrl="videoOptions.sources[0].src"
              />
            </b-row>
          </div>
        </b-col>
      </b-row>
    </b-container>
  </div>
</template>

<script>
  import Header from '@/components/Header.vue'
  import VideoPlayer from '@/components/VideoPlayer.vue'
  import ImageFeature from '@/components/ImageFeature.vue'
  import Loading from '@/components/Loading.vue'
  import ComponentLoadingError from '@/components/ComponentLoadingError.vue'
  import MediaSummaryBox from '@/components/MediaSummaryBox.vue'
  import LineChart from '@/components/LineChart.vue'
  import { mapState } from 'vuex'

  export default {
    name: 'Home',
    components: {
      Header,
      ComponentLoadingError,
      MediaSummaryBox,
      Loading,
      VideoPlayer,
      ImageFeature,
      LineChart,
      LabelObjects: () => ({
        component: new Promise(function(resolve) {
          setTimeout(function() {
            resolve(import('@/components/LabelObjects.vue'));
        }, 1000);
        }),
        loading: Loading
      }),

      Celebrities: () => ({
        component: new Promise(function(resolve) {
          setTimeout(function() {
            resolve(import('@/components/Celebrities.vue'));
        }, 1000);
        }),
        loading: Loading,
      }),

      ContentModeration: () => ({
        component: new Promise(function(resolve) {
          setTimeout(function() {
            resolve(import('@/components/ContentModeration.vue'));
        }, 1000);
        }),
        loading: Loading,
      }),
      Transcript: () => ({
        component: new Promise(function(resolve) {
          setTimeout(function() {
            resolve(import('@/components/Transcript.vue'));
        }, 1000);
        }),
        loading: Loading,
      }),
      Translation: () => ({
        component: new Promise(function(resolve) {
          setTimeout(function() {
            resolve(import('@/components/Translation.vue'));
        }, 1000);
        }),
        loading: Loading,
      }),
      FaceDetection: () => ({
        component: new Promise(function(resolve) {
          setTimeout(function() {
            resolve(import('@/components/FaceDetection.vue'));
        }, 1000);
        }),
        loading: Loading,
      }),
      Entities: () => ({
        component: new Promise(function(resolve) {
          setTimeout(function() {
            resolve(import('@/components/ComprehendEntities.vue'));
        }, 1000);
        }),
        loading: Loading,
      }),
      KeyPhrases: () => ({
        component: new Promise(function(resolve) {
          setTimeout(function() {
            resolve(import('@/components/ComprehendKeyPhrases.vue'));
        }, 1000);
        }),
        loading: Loading,
        error: ComponentLoadingError
      })
    },
    data: function () {
      return {
        s3_uri: '',
        filename: '',
        currentView: 'LabelObjects',
        showElasticSearchAlert: false,
        mlTabs: 0,
        speechTabs: 0,
        mediaType: "",
        videoOptions: {
          preload: 'auto',
          loop: true,
          controls: true,
          sources: [
            {
              src: "",
              type: "video/mp4"
            }
          ]
        }
      }
    },
    computed: {
      ...mapState(['Confidence'])
    },
    created() {
<<<<<<< HEAD
          this.getAssetMetadata();
      },
=======
      this.checkServerAccess();
      this.getAssetMetadata();
    },
>>>>>>> 1b7c15c4
    methods: {
      async getAssetMetadata () {
          const token = await this.$Amplify.Auth.currentSession().then(data =>{
            var accessToken = data.getIdToken().getJwtToken()
            return accessToken
          })
          var asset_id = this.$route.params.asset_id;
          fetch(process.env.VUE_APP_DATAPLANE_API_ENDPOINT+'/metadata/'+asset_id, {
            method: 'get',
            headers: {
              'Authorization': token
            }
          }).then(response => {
            response.json().then(data => ({
                data: data,
              })
            ).then(res => {
              this.s3_uri = 's3://'+res.data.results.S3Bucket+'/'+res.data.results.S3Key
              this.filename = this.s3_uri.split("/").pop();
              if (this.filename.substring(this.filename.lastIndexOf(".")) === ".jpg") {
                this.mediaType = "image/jpg"
              }
              if (this.filename.substring(this.filename.lastIndexOf(".")) === ".mp4") {
                this.mediaType = "video/mp4"
              }
              this.getVideoUrl()
            })
          });
          this.updateAssetId();
      },
      async getVideoUrl() {
        // This function gets the video URL then initializes the video player
        const token = await this.$Amplify.Auth.currentSession().then(data =>{
          var accessToken = data.getIdToken().getJwtToken()
          return accessToken
        })
        var bucket = this.s3_uri.split("/")[2];
        var key = this.s3_uri.split(this.s3_uri.split("/")[2] + '/')[1];
        // get URL to video file in S3
        fetch(process.env.VUE_APP_DATAPLANE_API_ENDPOINT + '/download', {
          method: 'POST',
          mode: 'cors',
          headers: {
            'Content-Type': 'application/json',
            'Authorization': token
          },
          body: JSON.stringify({"S3Bucket": bucket, "S3Key": key})
        }).then(data => {
            data.text().then((data) => {
            this.videoOptions.sources[0].src = data
        }).catch(err => console.error(err));
        })
      },
      updateAssetId () {
        this.$store.commit('updateAssetId', this.$route.params.asset_id);
      }
    }
  }
</script>

<style>
  #app {
    font-family: 'Avenir', Helvetica, Arial, sans-serif;
    -webkit-font-smoothing: antialiased;
  }

  .mediaSummary {
    text-align: left;
  }

  @media screen and (max-width: 800px) {
  .dataColumns {
    flex-direction: column-reverse;
  }
}

</style><|MERGE_RESOLUTION|>--- conflicted
+++ resolved
@@ -238,14 +238,8 @@
       ...mapState(['Confidence'])
     },
     created() {
-<<<<<<< HEAD
           this.getAssetMetadata();
       },
-=======
-      this.checkServerAccess();
-      this.getAssetMetadata();
-    },
->>>>>>> 1b7c15c4
     methods: {
       async getAssetMetadata () {
           const token = await this.$Amplify.Auth.currentSession().then(data =>{
