<template>
  <div>
    <Header :is-upload-active="true" />
    <br>
    <b-container>
      <b-alert
        :show="dismissCountDown"
        dismissible
        variant="danger"
        @dismissed="dismissCountDown=0"
        @dismiss-count-down="countDownChanged"
      >
        {{ uploadErrorMessage }}
      </b-alert>
      <h1>Upload Videos</h1>
      <p>{{ description }}</p>
      <vue-dropzone
        id="dropzone"
        ref="myVueDropzone"
        :awss3="awss3"
        :options="dropzoneOptions"
        @vdropzone-s3-upload-error="s3UploadError"
        @vdropzone-success="s3UploadComplete"
      />
      <br>
      <label>Upload destination:</label>
      <span class="note"> {{ s3_destination }} </span><br>
      <b-button v-b-toggle.collapse-2 class="m-1">
        Configure Workflow
      </b-button>
      <b-button v-if="validForm" variant="primary" @click="uploadFiles">
        Start Upload and Run Workflow
      </b-button>
      <b-button v-else disabled variant="primary" @click="uploadFiles">
        Start Upload and Run Workflow
      </b-button>
      <br>
      <br>
      <b-collapse id="collapse-2">
        <b-container class="text-left">
          <b-card-group deck>
            <b-card header="Video Operators">
              <b-form-group>
                <b-form-checkbox-group
                  id="checkbox-group-1"
                  v-model="enabledOperators"
                  :options="videoOperators"
                  name="flavour-1"
                ></b-form-checkbox-group>
                <b-form-input v-if="enabledOperators.includes('faceSearch')" v-model="faceCollectionId" placeholder="Enter face collection id"></b-form-input>
              </b-form-group>
              <div v-if="videoFormError" style="color:red">
                {{ videoFormError }}
              </div>
            </b-card>
            <b-card header="Audio Operators">
              <b-form-group>
                <b-form-checkbox-group
                  id="checkbox-group-2"
                  v-model="enabledOperators"
                  :options="audioOperators"
                  name="flavour-2"
                ></b-form-checkbox-group>
                <div v-if="enabledOperators.includes('Transcribe')">
                  <label>Source Language</label>
                  <b-form-select v-model="transcribeLanguage" :options="transcribeLanguages"></b-form-select>
                </div>
              </b-form-group>
              <div v-if="audioFormError" style="color:red">
                {{ audioFormError }}
              </div>
            </b-card>
            <b-card header="Text Operators">
              <b-form-group>
                <b-form-checkbox-group
                  id="checkbox-group-3"
                  v-model="enabledOperators"
                  :options="textOperators"
                  name="flavour-3"
                ></b-form-checkbox-group>
                <div v-if="enabledOperators.includes('Translate')">
                  <label>Translation Source Language</label>
                  <b-form-select v-model="sourceLanguageCode" :options="translateLanguages"></b-form-select>
                  <label>Translation Target Language</label>
                  <b-form-select v-model="targetLanguageCode" :options="translateLanguages"></b-form-select>
                </div>
              </b-form-group>
              <div v-if="textFormError" style="color:red">
                {{ textFormError }}
              </div>
            </b-card>
          </b-card-group>
        </b-container>
      </b-collapse>
    </b-container>
    <br>
    <b-container class="bv-example-row">
      <b-table
        striped
        bordered
        hover
        small
        responsive
        fixed
        :items="executed_assets"
      />
    </b-container>
  </div>
</template>

<script>
import vueDropzone from '@/components/vue-dropzone.vue';
import Header from '@/components/Header.vue'

export default {
  components: {
    vueDropzone,
    Header
  },
  data() {
    return {
<<<<<<< HEAD
      errorMessage: "",
      dismissSecs: 8,
      dismissCountDown: 0,
      executed_assets: [],
      workflow_status_polling: null,
      description: "Click start to begin. Media analysis status will be shown after upload completes.",
      signurl: process.env.VUE_APP_DATAPLANE_API_ENDPOINT+'/upload',
      s3_destination: 's3://'+process.env.VUE_APP_DATAPLANE_BUCKET,
      dropzoneOptions: {
        url: 'https://'+process.env.VUE_APP_DATAPLANE_BUCKET+'.s3-us-west-2.amazonaws.com',
        thumbnailWidth: 200,
        addRemoveLinks: true,
        autoProcessQueue: false,
      },
      awss3: {
        signingURL: '',
        headers: {},
        params : {}
=======
    enabledOperators: ['labelDetection', 'celebrityRecognition', 'contentModeration', 'faceDetection', 'Transcribe', 'Translate', 'ComprehendKeyPhrases', 'ComprehendEntities'],
    videoOperators: [
      {text: 'Object Detection', value: 'labelDetection'},
      {text: 'Celebrity Recognition', value: 'celebrityRecognition'},
      {text: 'Content Moderation', value: 'contentModeration'},
      {text: 'Face Detection', value: 'faceDetection'},
      {text: 'Person Tracking', value: 'personTracking'},
      {text: 'Face Search', value: 'faceSearch'},
    ],
    audioOperators: [
      {text: 'Transcribe', value: 'Transcribe'},
    ],
    textOperators: [
      {text: 'Comprehend Key Phrases', value: 'ComprehendKeyPhrases'},
      {text: 'Comprehend Entities', value: 'ComprehendEntities'},
      {text: 'Polly', value: 'Polly'},
      {text: 'Translate', value: 'Translate'},
    ],
    faceCollectionId: "",
    transcribeLanguage: "en-US",
    transcribeLanguages: [
      {text: 'US English', value: 'en-US'},
      {text: 'British English', value: 'en-GB'},
      {text: 'Australian English', value: 'en-AU'},
      {text: 'French', value: 'fr-FR'},
      {text: 'Canadian French', value: 'fr-CA'},
      {text: 'US Spanish', value: 'es-US'},
      {text: 'ES Spanish', value: 'es-ES'},
      {text: 'Italian', value: 'it-IT'},
      {text: 'Brazilian Portuguese', value: 'pt-BR'},
      {text: 'German', value: 'de-DE'},
      {text: 'Korean', value: 'ko-KR'},
      {text: 'Hindi', value: 'hi-IN'},
      {text: 'Indian-accented English', value: 'en-IN'},
      {text: 'Modern Standard Arabic', value: 'ar-SA'},
      {text: 'Russian', value: 'ru-RU'},
      {text: 'Chinese', value: 'zh-CN'},
    ],
    translateLanguages: [
      {text: 'Arabic', value: 'ar'},
      {text: 'Chinese (Simplified)', value: 'zh'},
      {text: 'Chinese (Traditional)', value: 'zh-TW'},
      {text: 'Czech', value: 'cs'},
      {text: 'Danish', value: 'da'},
      {text: 'Dutch', value: 'nl'},
      {text: 'English', value: 'en'},
      {text: 'Finnish', value: 'fi'},
      {text: 'French', value: 'fr'},
      {text: 'German', value: 'de'},
      {text: 'Hebrew', value: 'he'},
      {text: 'Hindi', value: 'hi'},
      {text: 'Indonesian', value: 'id'},
      {text: 'Italian', value: 'it'},
      {text: 'Japanese', value: 'ja'},
      {text: 'Korean', value: 'ko'},
      {text: 'Malay', value: 'ms'},
      {text: 'Norwegian', value: 'no'},
      {text: 'Persian', value: 'fa'},
      {text: 'Polish', value: 'pl'},
      {text: 'Portuguese', value: 'pt'},
      {text: 'Russian', value: 'ru'},
      {text: 'Spanish', value: 'es'},
      {text: 'Swedish', value: 'sv'},
      {text: 'Turkish', value: 'tr'},
    ],
    sourceLanguageCode: "en",
    targetLanguageCode: "ru",
    uploadErrorMessage: "",
    dismissSecs: 8,
    dismissCountDown: 0,
    executed_assets: [],
    workflow_status_polling: null,
    description: "Click start to begin. Media analysis status will be shown after upload completes.",
    signurl: process.env.VUE_APP_DATAPLANE_API_ENDPOINT + '/upload',
    s3_destination: 's3://' + process.env.VUE_APP_DATAPLANE_BUCKET,
    dropzoneOptions: {
      // TODO: initialize this url with the url returned by get_presigned_url(). For now, we'll set this in vue-dropzone.vue.
      url: 'https://' + process.env.VUE_APP_DATAPLANE_BUCKET + '.s3.amazonaws.com',
      thumbnailWidth: 200,
      addRemoveLinks: true,
      autoProcessQueue: false,
      // disable network timeouts (important for large uploads)
      timeout: 0,
      // limit max upload file size (in MB)
      maxFilesize: 500
    },
    awss3: {
      signingURL: '',
      headers: {},
      params: {}
    }
  }
  },
  computed: {
    textFormError() {
      // Validate translated text is en, ru, es, or fr if Polly is enabled
      if (this.enabledOperators.includes('Polly') && this.targetLanguageCode !== "en" && this.targetLanguageCode !== "ru" && this.targetLanguageCode !== "es" && this.targetLanguageCode !== "fr") {
        return "Polly is only available when translation target is English, Russian, Spanish, or French.";
      }
      return "";
    },
    audioFormError() {
      // Validate transcribe is enabled if any text operator is enabled
      if (!this.enabledOperators.includes("Transcribe") && (this.enabledOperators.includes("Translate") || this.enabledOperators.includes("ComprehendEntities") || this.enabledOperators.includes("ComprehendKeyPhrases") || this.enabledOperators.includes("Polly"))) {
        return "Transcribe must be enabled if any text operator is enabled.";
      }
      return "";
    },
    videoFormError() {
      // Validate face collection ID if face search is enabled
      if (this.enabledOperators.includes("faceSearch")) {
        // Validate that the collection ID is defined
        if (this.faceCollectionId === "") {
          return "Face collection name is required.";
        }
        // Validate that the collection ID matches required regex
        else if ((new RegExp('[^a-zA-Z0-9_.\\-]')).test(this.faceCollectionId)) {
          return "Face collection name must match pattern [a-zA-Z0-9_.\\\\-]+";
        }
        // Validate that the collection ID is not too long
        else if (this.faceCollectionId.length > 255) {
          return "Face collection name have fewer than 255 characters.";
        }
      }
      return "";
    },
    validForm() {
      var validStatus = true;
      if (this.textFormError || this.audioFormError || this.videoFormError) validStatus = false;
      return validStatus;
    },
    workflowConfig() {
      return {
        "Name": "MieCompleteWorkflow",
        "Configuration": {
          "defaultVideoStage": {
            "faceDetection": {
              "Enabled": this.enabledOperators.includes("faceDetection"),
            },
            "celebrityRecognition": {
              "Enabled": this.enabledOperators.includes("celebrityRecognition"),
            },
            "labelDetection": {
              "Enabled": this.enabledOperators.includes("labelDetection"),
            },
            "personTracking": {
              "Enabled": this.enabledOperators.includes("personTracking"),
            },
            "Mediaconvert": {
              "Enabled": (this.enabledOperators.includes("Mediaconvert") || this.enabledOperators.includes("Transcribe") || this.enabledOperators.includes("Translate") || this.enabledOperators.includes("ComprehendEntities") || this.enabledOperators.includes("ComprehendKeyPhrases") || this.enabledOperators.includes("Polly")),
            },
            "contentModeration": {
              "Enabled": this.enabledOperators.includes("contentModeration"),
            },
            "faceSearch": {
              "Enabled": this.enabledOperators.includes("faceSearch"),
              "CollectionId": this.faceCollectionId==="" ? "undefined" : this.faceCollectionId
            }

          },
          "defaultAudioStage": {
            "Transcribe": {
              "Enabled": this.enabledOperators.includes("Transcribe"),
              "TranscribeLanguage": this.transcribeLanguage
            }

          },
          "defaultTextStage": {
            "Translate": {
              "Enabled": this.enabledOperators.includes("Translate"),
              "SourceLanguageCode": this.sourceLanguageCode,
              "TargetLanguageCode": this.targetLanguageCode
            },
            "ComprehendEntities": {
              "Enabled": this.enabledOperators.includes("ComprehendEntities"),
            },
            "ComprehendKeyPhrases": {
              "Enabled": this.enabledOperators.includes("ComprehendKeyPhrases"),
            }

          },
          "defaultTextSynthesisStage": {
            "Polly": {
              "Enabled": this.enabledOperators.includes("Polly"),
            }

          }
        },
>>>>>>> a62baa00
      }
    }
  },
  beforeDestroy () {
    clearInterval(this.workflow_status_polling)
  },
  methods: {
    countDownChanged(dismissCountDown) {
      this.dismissCountDown = dismissCountDown
    },
    s3UploadError(error) {
      console.log(error);
      // display alert
      this.uploadErrorMessage = error;
      this.dismissCountDown = this.dismissSecs;
    },
    s3UploadComplete: function (location) {
      var vm = this;
      var s3_uri = location.s3ObjectLocation.url + location.s3ObjectLocation.fields.key
      var media_type = location.type;
      console.log('media type: ' + media_type)
      console.log('s3UploadComplete: ')
      console.log(s3_uri)
      var data = {}
      if (media_type == 'image/jpeg') {
        data = {
          "Name": "ParallelRekognitionWorkflowImage",
          "Configuration": {
            "parallelRekognitionStageImage": {
              "faceSearchImage": {
                "Enabled": this.enabledOperators.includes("faceSearch"),
                "CollectionId": this.faceCollectionId === "" ? "undefined" : this.faceCollectionId
              },
              "labelDetectionImage": {
                "Enabled": this.enabledOperators.includes("labelDetection"),
              },
              "celebrityRecognitionImage": {
                "Enabled": this.enabledOperators.includes("celebrityRecognition"),
              },
              "contentModerationImage": {
                "Enabled": this.enabledOperators.includes("contentModeration"),
              },
              "faceDetectionImage": {
                "Enabled": this.enabledOperators.includes("faceDetection"),
              }
            }
          },
          "Input": {
            "Media": {
              "Image": {
                "S3Bucket": process.env.VUE_APP_DATAPLANE_BUCKET,
                "S3Key": location.s3ObjectLocation.fields.key
              }
            }
          }
        };
      } else if (media_type == 'video/mp4') {
        data = vm.workflowConfig;
        data["Input"] = {
            "Media": {
              "Video": {
                "S3Bucket": process.env.VUE_APP_DATAPLANE_BUCKET,
                "S3Key": location.s3ObjectLocation.fields.key
              }
            }
          };
      } else {
        vm.s3UploadError("Unsupported media type, " + media_type + ". Please upload a jpg or mp4.")
      }
      fetch(process.env.VUE_APP_WORKFLOW_API_ENDPOINT + 'workflow/execution', {
        method: 'post',
        body: JSON.stringify(data),
        headers: {'Content-Type': 'application/json'}
      }).then(response =>
        response.json().then(data => ({
            data: data,
            status: response.status
          })
        ).then(res => {
          if (res.status != 200) {
            console.log("ERROR: Failed to start workflow.");
            console.log(res.data.Code);
            console.log(res.data.Message);
            console.log("URL: " + process.env.VUE_APP_WORKFLOW_API_ENDPOINT + 'workflow/execution');
            console.log("Data:");
            console.log(JSON.stringify(data));
            console.log((data));
            console.log("Response: " + response.status);
          } else {
            var asset_id = res.data.AssetId;
            var s3key = location.s3ObjectLocation.fields.key;
            console.log("Media assigned asset id: " + asset_id);
            vm.executed_assets.push({asset_id: asset_id, file_name: s3key, workflow_status: ""});
            vm.getWorkflowStatus(asset_id);
            vm.pollWorkflowStatus()
          }
        })
      )
    },
    getWorkflowStatus(asset_id) {
      var vm = this;
      fetch(process.env.VUE_APP_WORKFLOW_API_ENDPOINT+'workflow/execution/asset/'+asset_id, {
        method: 'get',
      }).then(response =>
        response.json().then(data => ({
            data: data,
            status: response.status
          })
        ).then(res => {
          if (res.status != 200) {
            console.log("ERROR: Failed to get workflow status")
          } else {
            for (var i = 0; i < vm.executed_assets.length; i++) {
              if (vm.executed_assets[i].asset_id === asset_id) {
                vm.executed_assets[i].workflow_status = res.data[0].Status;
                break;
              }
            }
          }
        })
      )
    },
    pollWorkflowStatus() {
      // Poll frequency in milliseconds
      const poll_frequency = 5000
      this.workflow_status_polling = setInterval(() => {
        this.executed_assets.forEach(item => {
          if (item.workflow_status === "" || item.workflow_status === "Started" || item.workflow_status === "Queued") {
            this.getWorkflowStatus(item.asset_id)
          }
        });
      }, poll_frequency)
    },
    uploadFiles() {
      if (this.signurl) {
        this.$refs.myVueDropzone.setAWSSigningURL(this.signurl);
        this.$refs.myVueDropzone.processQueue();
      }
      else {
        this.$refs.urlsigner.focus();
        alert("Enter your signing URL");
      }
    }
  }
}
</script>
<style>
input[type=text] {
  width: 100%;
  padding: 12px 20px;
  margin: 8px 0;
  box-sizing: border-box;
}

label {
  font-weight: bold;
}

.note {
  color: red;
  font-family: "Courier New"
}
</style><|MERGE_RESOLUTION|>--- conflicted
+++ resolved
@@ -119,26 +119,6 @@
   },
   data() {
     return {
-<<<<<<< HEAD
-      errorMessage: "",
-      dismissSecs: 8,
-      dismissCountDown: 0,
-      executed_assets: [],
-      workflow_status_polling: null,
-      description: "Click start to begin. Media analysis status will be shown after upload completes.",
-      signurl: process.env.VUE_APP_DATAPLANE_API_ENDPOINT+'/upload',
-      s3_destination: 's3://'+process.env.VUE_APP_DATAPLANE_BUCKET,
-      dropzoneOptions: {
-        url: 'https://'+process.env.VUE_APP_DATAPLANE_BUCKET+'.s3-us-west-2.amazonaws.com',
-        thumbnailWidth: 200,
-        addRemoveLinks: true,
-        autoProcessQueue: false,
-      },
-      awss3: {
-        signingURL: '',
-        headers: {},
-        params : {}
-=======
     enabledOperators: ['labelDetection', 'celebrityRecognition', 'contentModeration', 'faceDetection', 'Transcribe', 'Translate', 'ComprehendKeyPhrases', 'ComprehendEntities'],
     videoOperators: [
       {text: 'Object Detection', value: 'labelDetection'},
@@ -327,7 +307,6 @@
 
           }
         },
->>>>>>> a62baa00
       }
     }
   },
