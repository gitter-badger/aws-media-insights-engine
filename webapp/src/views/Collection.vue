<template>
  <div>
    <div class="headerTextBackground">
      <Header :is-collection-active="true" />
      <b-container fluid>
        <b-alert
          v-model="showElasticSearchAlert"
          variant="danger"
          dismissible
        >
          Elasticsearch server denied access. Please check its access policy.
        </b-alert>
        <b-alert
          v-model="showDataplaneAlert"
          variant="danger"
          dismissible
        >
          Failed to connect to dataplane. Please check access control policy in API Gateway.
        </b-alert>
        <b-row align-h="center">
          <h1>Media Collection</h1>
        </b-row>
        <b-row
          align-h="center"
          class="tagline"
        >
          <b>Discover insights in your media by searching for keywords, objects, or even people.</b>
        </b-row>
        <b-row
          class="my-1"
          align-v="center"
          align-h="center"
        >
          <b-col sm="5">
            <input
              v-model="user_defined_query"
              type="text"
              placeholder="Search Collection..."
              @keyup.enter="elasticsearchQuery"
            >
          </b-col>
          <b-col sm="1">
            <b-button
              size="lg"
              @click="elasticsearchQuery"
            >
              Search
            </b-button>
          </b-col>
        </b-row>
      </b-container>
    </div>
    <b-container
      fluid
      class="resultsTable"
    >
      <b-row>
        <b-col>
          <div>
            <div class="column">
              <b-row class="my-1">
                <b-col>
                  <b-table
                    striped
                    hover
                    fixed
                    responsive
                    :fields="fields"
                    :items="asset_list"
                    :sort-by.sync="sortBy"
                    :sort-desc.sync="sortDesc"
                    :current-page="currentPage"
                    :per-page="perPage"
                  >
                    <template v-slot:cell(Thumbnail)="data">
                      <VideoThumbnail
                        :thumbnail-i-d="data.item.thumbnailID"
                        :signed-url="data.item.signedUrl"
                      />
                    </template>
                    <template v-slot:cell(Actions)="data">
                      <b-button
                        variant="orange"
                        @click="$router.push(`/analysis/${data.item.asset_id}`)"
                      >
                        Analyze
                      </b-button>
                      &nbsp;
                      <b-button
                        :pressed="false"
                        variant="red"
                        @click="deleteAsset(`${data.item.asset_id}`)"
                      >
                        Delete
                      </b-button>
                    </template>
                  </b-table>
                  <div
                    v-if="isBusy"
                    class="wrapper"
                  >
                    <Loading v-if="isBusy" />
                    <p class="text-muted">
                      (Loading...)
                    </p>
                  </div>
                </b-col>
              </b-row>
              <b-row align-h="center">
                <b-pagination
                  v-model="currentPage"
                  :total-rows="totalRows"
                  :per-page="perPage"
                  class="my-0"
                />
              </b-row>
            </div>
          </div>
        </b-col>
      </b-row>
    </b-container>
  </div>
</template>

<script>
  import Header from '@/components/Header.vue'
  import VideoThumbnail from '@/components/VideoThumbnail.vue'
  import Loading from '@/components/Loading.vue'
  import store from '../store'
  import router from '../router'
  
  export default {
    name: "Run",
    components: {
      Header,
      Loading,
      VideoThumbnail
    },
    data() {
      return {
        showElasticSearchAlert: false,
        showDataplaneAlert: false,
        totalRows: 1,
        currentPage: 1,
        perPage: 10,
        isBusy: false,
        user_defined_query: "",
        asset_list: [],
        sortBy: 'Created',
        sortDesc: true,
        fields: [
            {
              'Thumbnail': {
              label: "Thumbnail",
              sortable: false
              }
            },
            {
              'Filename': {
              label: "File Name",
              sortable: true,
              tdClass: ["tableWordWrap"]
              }
            },
            {
              'status': {
              label: "Status",
              sortable: true,
              tdClass: ["tableWordWrap"]
              }
            },
            {
            'asset_id': {
              label: 'Asset ID',
              sortable: false,
              tdClass: ["tableWordWrap"]
              }
            },
            {
              'Created': {
              label: "Created",
              sortable: true,
              tdClass: ["tableWordWrap"]
              }
            },
            {
              'Actions': {
              label: 'Actions',
              sortable: false
              }
            }
        ]
      }
    },
    created: function () {
      this.fetchAssetList();
    },
    methods: {
      deleteAsset(asset_id) {
        const vm = this;
        console.log("Deleting asset_id " + asset_id)
        fetch(process.env.VUE_APP_DATAPLANE_API_ENDPOINT+'/metadata/'+asset_id, {
          method: 'delete'
        }).then(response => {
          response.text().then(data => ({
              data: data,
            })
          ).then(res => {
            console.log(res.data);
            vm.asset_list = [];
            vm.fetchAssetList();
          });
        })
      },
      elasticsearchQuery() {
        // This function gets the list of assets that contain metadata matching a user-specified search query.
        // Then it updates the display to only show those matching assets.
        var vm = this;
        vm.isBusy = true;
        var user_defined_query = vm.user_defined_query;
        // if search is empty string then get asset list from dataplane instead of Elasticsearch.
        if (user_defined_query === "") {
          this.showElasticSearchAlert = false;
          vm.asset_list = [];
          this.fetchAssetList();
          return;
        }
        // Get the list of assets that contain metadata matching the user-specified search query.
        var data = {
          aggs: {
            distinct_assets: {
              terms: {
                field: "AssetId.keyword",
                size: 10000
              }
            }
          }
        };
        fetch(process.env.VUE_APP_ELASTICSEARCH_ENDPOINT+'/_search?q='+user_defined_query+'&_source=AssetId', {
          method: 'post',
          body: JSON.stringify(data),
          headers: {'Content-Type': 'application/json'}
        }).then(response =>
          response.json().then(data => ({
              data: data,
              status: response.status
            })
          ).then(res => {
            if (res.status == 403) {
              this.showElasticSearchAlert = true
            }
            var filtered_asset_list = [];
            if (!res.data.aggregations) {
              // the search returned no data
              vm.asset_list = []
              vm.isBusy = false;
            } else {
              res.data.aggregations.distinct_assets.buckets.forEach( function (item) {
                // Display only the matching assets in the collection view.
                var assetid = item.key
                fetch(process.env.VUE_APP_DATAPLANE_API_ENDPOINT+'/metadata/'+assetid, {
                  method: 'get'
                }).then(response2 => {
                  response2.json().then(data2 => ({
                      data2: data2,
                    })
                  ).then(res2 => {
                    const datetime = new Date(0);
                    datetime.setUTCSeconds(res2.data2.results.Created);
                    var s3_uri = 's3://'+res2.data2.results.S3Bucket+'/'+res2.data2.results.S3Key;
                    var filename = res2.data2.results.S3Key.split("/").pop()
                    var thumbnail_s3_key = 'private/assets/' + assetid + '/input/' + filename;
                    if (filename.substring(filename.lastIndexOf(".")) === ".mp4") {
                      thumbnail_s3_key = 'private/assets/' + assetid + '/' + filename.substring(0, filename.lastIndexOf(".")) + '_thumbnail.0000001.jpg';
                    }
                    // get URL to thumbnail file in S3
                    fetch(process.env.VUE_APP_DATAPLANE_API_ENDPOINT + '/download', {
                      method: 'POST',
                      mode: 'cors',
                      headers: {
                        'Content-Type': 'application/json'
                      },
                      body: JSON.stringify({"S3Bucket": res2.data2.results.S3Bucket, "S3Key": thumbnail_s3_key})
                    }).then(response =>
                      response.text()).then((data) => {

                      // get workflow status for each asset
                      fetch(process.env.VUE_APP_WORKFLOW_API_ENDPOINT+'workflow/execution/asset/'+assetid, {
                        method: 'get',
                      }).then(response =>
                        response.json().then(data => ({
                            data: data,
                            status: response.status
                          })
                        ).then(res => {
                          if (res.status != 200) {
                            console.log("ERROR: Failed to get workflow status")
                          } else {
                            var status = res.data[0].Status;
                            const signed_url = data;
                            // media_type = res2.data2.results.S3Key.split('.').pop();
                            // console.log('media type: ' + media_type)
                            vm.asset_list.push({
                              asset_id: assetid,
                              Created: datetime.toISOString(),
                              Filename: filename,
                              status: status,
                              s3_uri: s3_uri,
                              signedUrl: signed_url,
                              thumbnailID: '_' + assetid,
                              Thumbnail: '',
                              Actions: 'Run'
                            })
                          }
                        })
                      );
                    });
                  })
                });
              });
              vm.asset_list = filtered_asset_list;
              // Trigger pagination to update the number of buttons/pages
              vm.totalRows = vm.asset_list.length;
              vm.isBusy = false;
            }
          })
        )
      },
      async fetchAssetList () {
        const token = await this.$Amplify.Auth.currentSession().then(data =>{
          var accessToken = data.getIdToken().getJwtToken()
          return accessToken
        })
        console.log(token)
        this.isBusy = true;
        // This function gets the list of assets and their file location in S3
        var vm = this;
        // Get the list of assets from the dataplane
        fetch(process.env.VUE_APP_DATAPLANE_API_ENDPOINT+'/metadata', {
          method: 'get',
          headers: {
            'Authorization': token
          }
        }).then(response => 
            response.json().then(data => ({
              data: data,
              status: response.status
            })
          ).then(res => {
             this.showDataplaneAlert = false
            if (res.data.assets.length === 0) {
              vm.isBusy = false;
            }

            res.data.assets.forEach( function (assetid) {
              // For each asset make another request to the dataplane to get its file location in S3
              fetch(process.env.VUE_APP_DATAPLANE_API_ENDPOINT+'/metadata/'+assetid, {
                method: 'get',
                headers: {
                  'Authorization': token
                }
              }).then(response2 => {
                response2.json().then(data2 => ({
                  data2: data2,
                })
                ).then(res2 => {
                  const datetime = new Date(0);
                  datetime.setUTCSeconds(res2.data2.results.Created);
                  var s3_uri = 's3://'+res2.data2.results.S3Bucket+'/'+res2.data2.results.S3Key;
                  var filename = res2.data2.results.S3Key.split("/").pop()
                  var thumbnail_s3_key = 'private/assets/' + assetid + '/input/' + filename;
                  if (filename.substring(filename.lastIndexOf(".")) === ".mp4") {
                    thumbnail_s3_key = 'private/assets/' + assetid + '/' + filename.substring(0, filename.lastIndexOf(".")) + '_thumbnail.0000001.jpg';
                  }
                  // get URL to thumbnail file in S3
                  fetch(process.env.VUE_APP_DATAPLANE_API_ENDPOINT + '/download', {
                    method: 'POST',
                    mode: 'cors',
                    headers: {
                      'Content-Type': 'application/json',
                      'Authorization': token
                    },
                    body: JSON.stringify({"S3Bucket": res2.data2.results.S3Bucket, "S3Key": thumbnail_s3_key})
                  }).then(response =>
                    response.text()).then((data) => {

                    // get workflow status for each asset
                    fetch(process.env.VUE_APP_WORKFLOW_API_ENDPOINT+'workflow/execution/asset/'+assetid, {
                      method: 'get',
                      headers: {
                      'Authorization': token
                    }
                    }).then(response =>
                      response.json().then(data => ({
                          data: data,
                          status: response.status
                        })
                      ).then(res => {
                        if (res.status != 200 || res == undefined || res.data[0] == undefined) {
                          console.log("ERROR: Failed to get workflow status for asset " + assetid)
                        } else {
                          var status = res.data[0].Status;
<<<<<<< HEAD
                          console.log(status)
=======
                          console.log("Got workflow status " + status + " for asset " + assetid)
>>>>>>> a62baa00
                          const signed_url = data;
                          // media_type = res2.data2.results.S3Key.split('.').pop();
                          // console.log('media type: ' + media_type)
                          vm.asset_list.push({
                            asset_id: assetid,
                            Created: datetime.toISOString(),
                            Filename: filename,
                            status: status,
                            s3_uri: s3_uri,
                            signedUrl: signed_url,
                            thumbnailID: '_' + assetid,
                            Thumbnail: '',
                            Actions: 'Run'
                          })
                        }
                        // Trigger pagination to update the number of buttons/pages
                        vm.totalRows = vm.asset_list.length;
                        vm.isBusy = false;
                      })
                    );
                  });
                })
              })
            })
          })
        ).catch(error => {
          console.log(error);
          this.showDataplaneAlert = true
        })
      },
<<<<<<< HEAD
    },
    created: function () {
      this.fetchAssetList()
    },
=======
    }
>>>>>>> a62baa00
  }
</script>

<style>
  td {
    vertical-align: middle;
  }
  .headerTextBackground {
    background-color: #191918;
    max-width: 100%;
    height: auto;
    padding-bottom: 1%;
  }
  .resultsTable {
    padding-top: 1%;
  }
  h1 {
    color: #ED900E;
  }
  .tagline {
    color: white
  }
  .btn-orange {
    color: #ED900E
  }
  .btn-red {
    color: red
  }
  .tableWordWrap {
    white-space:normal;
    word-break:break-all;
    overflow: hidden;
    text-overflow:ellipsis;
  }
</style><|MERGE_RESOLUTION|>--- conflicted
+++ resolved
@@ -400,11 +400,7 @@
                           console.log("ERROR: Failed to get workflow status for asset " + assetid)
                         } else {
                           var status = res.data[0].Status;
-<<<<<<< HEAD
-                          console.log(status)
-=======
                           console.log("Got workflow status " + status + " for asset " + assetid)
->>>>>>> a62baa00
                           const signed_url = data;
                           // media_type = res2.data2.results.S3Key.split('.').pop();
                           // console.log('media type: ' + media_type)
@@ -435,14 +431,7 @@
           this.showDataplaneAlert = true
         })
       },
-<<<<<<< HEAD
-    },
-    created: function () {
-      this.fetchAssetList()
-    },
-=======
     }
->>>>>>> a62baa00
   }
 </script>
 
